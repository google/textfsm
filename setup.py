--- conflicted
+++ resolved
@@ -45,11 +45,5 @@
           'Programming Language :: Python :: 2',
           'Programming Language :: Python :: 3',
           'Topic :: Software Development :: Libraries'],
-<<<<<<< HEAD
-      requires=['six', 'regex'],
-      py_modules=['clitable', 'textfsm', 'copyable_regex_object',
-                  'texttable', 'terminal'])
-=======
       requires=['six'],
-      packages=['textfsm'])
->>>>>>> 90bf1fa1
+      packages=['textfsm'])