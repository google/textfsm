#!/usr/bin/python
#
# Copyright 2017 Google Inc. All Rights Reserved.
#
# Licensed under the Apache License, Version 2.0 (the "License");
# you may not use this file except in compliance with the License.
# You may obtain a copy of the License at
#
#      http://www.apache.org/licenses/LICENSE-2.0
#
# Unless required by applicable law or agreed to in writing, software
# distributed under the License is distributed on an "AS IS" BASIS,
# WITHOUT WARRANTIES OR CONDITIONS OF ANY KIND, either express or implied.
# See the License for the specific language governing permissions and
# limitations under the License.

"""Setup script."""

from setuptools import setup, find_packages
import textfsm
# To use a consistent encoding
from codecs import open
from os import path

here = path.abspath(path.dirname(__file__))

# Get the long description from the README file
with open(path.join(here, 'README.md'), encoding="utf8") as f:
    long_description = f.read()

setup(name='textfsm',
      maintainer='Google',
      maintainer_email='textfsm-dev@googlegroups.com',
      version=textfsm.__version__,
      description='Python module for parsing semi-structured text into python tables.',
      long_description=long_description,
      long_description_content_type='text/markdown',
      url='https://github.com/google/textfsm',
      license='Apache License, Version 2.0',
      classifiers=[
          'Development Status :: 5 - Production/Stable',
          'Intended Audience :: Developers',
          'License :: OSI Approved :: Apache Software License',
          'Operating System :: OS Independent',
          'Programming Language :: Python :: 2',
          'Programming Language :: Python :: 3',
          'Topic :: Software Development :: Libraries'],
<<<<<<< HEAD
      requires=['six', 'regex'],
      packages=['textfsm'])
=======
      packages=['textfsm'],
      include_package_data=True,
      package_data={'textfsm': ['../testdata/*']},
      install_requires=['six', 'future'],
      setup_requires=['pytest-runner'],
      tests_require=['pytest'])
>>>>>>> ac902356
<|MERGE_RESOLUTION|>--- conflicted
+++ resolved
@@ -45,14 +45,9 @@
           'Programming Language :: Python :: 2',
           'Programming Language :: Python :: 3',
           'Topic :: Software Development :: Libraries'],
-<<<<<<< HEAD
-      requires=['six', 'regex'],
-      packages=['textfsm'])
-=======
       packages=['textfsm'],
       include_package_data=True,
       package_data={'textfsm': ['../testdata/*']},
-      install_requires=['six', 'future'],
+      install_requires=['six', 'future', 'regex'],
       setup_requires=['pytest-runner'],
-      tests_require=['pytest'])
->>>>>>> ac902356
+      tests_require=['pytest'])