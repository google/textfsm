--- conflicted
+++ resolved
@@ -1,10 +1,8 @@
 [metadata]
 description-file = README.md
 
-<<<<<<< HEAD
-[bdist_wheel]
-universal=1
-=======
 [aliases]
 test=pytest
->>>>>>> 5d5f63ab
+
+[bdist_wheel]
+universal=1