--- conflicted
+++ resolved
@@ -687,19 +687,12 @@
       data = " Bob: 32 NC\n Alice: 27 NY\n Jeff: 45 CA\nJulia\n\n"  # Julia should be parsed as "name" separately
       result = t.ParseText(data)
       self.assertEqual(
-<<<<<<< HEAD
           result, (
               [[[
                 {'name': 'Bob', 'age': '32', 'state': 'NC'},
                 {'name': 'Alice', 'age': '27', 'state': 'NY'},
                 {'name': 'Jeff', 'age': '45', 'state': 'CA'}
               ], 'Julia']]
-=======
-          str(result), (
-               "[[[{'age': '32', 'name': 'Bob', 'state': 'NC'}, "
-               "{'age': '27', 'name': 'Alice', 'state': 'NY'}, "
-               "{'age': '45', 'name': 'Jeff', 'state': 'CA'}], 'Julia']]"
->>>>>>> 745cc4b8
       ))
 
   def testNestedNameConflict(self):
